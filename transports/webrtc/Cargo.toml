--- conflicted
+++ resolved
@@ -21,13 +21,10 @@
 libp2p-core = { version = "0.35.0", path = "../../core", default-features = false  }
 libp2p-noise = { version = "0.38.0", path = "../../transports/noise" }
 log = "0.4"
-<<<<<<< HEAD
-flume = "0.10"
-=======
 multihash = { version = "0.16", default-features = false, features = ["sha2"] }
 pin-project = "1.0.0"
 rand = "0.8"
->>>>>>> 59894fbf
+flume = "0.10"
 serde = { version = "1.0", features = ["derive"] }
 stun = "0.4"
 thiserror = "1"
