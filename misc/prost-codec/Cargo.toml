--- conflicted
+++ resolved
@@ -3,11 +3,7 @@
 edition = "2021"
 rust-version = "1.56.1"
 description = "Asynchronous de-/encoding of Protobuf structs using asynchronous-codec, unsigned-varint and prost."
-<<<<<<< HEAD
-version = "0.2.1"
-=======
 version = "0.3.0"
->>>>>>> ba14ffdd
 authors = ["Max Inden <mail@max-inden.de>"]
 license = "MIT"
 repository = "https://github.com/libp2p/rust-libp2p"
@@ -24,7 +20,7 @@
 [dev-dependencies]
 prost-build = "0.11"
 
-# Passing arguments to the docsrs builder in order to properly document cfg's. 
+# Passing arguments to the docsrs builder in order to properly document cfg's.
 # More information: https://docs.rs/about/builds#cross-compiling
 [package.metadata.docs.rs]
 all-features = true
