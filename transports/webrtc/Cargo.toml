--- conflicted
+++ resolved
@@ -28,15 +28,7 @@
 thiserror = "1"
 tinytemplate = "1.2"
 tokio-crate = { package = "tokio", version = "1.18", features = ["net"]}
-<<<<<<< HEAD
-webrtc = { version = "0.4.0", git = "https://github.com/webrtc-rs/webrtc.git", rev = "8a570f2b650daac7e4455cc3d9ae094c56fbe037" } # Rev prior to monorepo merge of webrtc.
-webrtc-data = "0.4.0"
-webrtc-ice = "0.7.0"
-webrtc-sctp = "0.5.0"
-webrtc-util = { version = "0.5.4", default-features = false, features = ["conn", "vnet", "sync"] }
-=======
 webrtc = "0.4.0"
->>>>>>> 3effb2e3
 
 [dev-dependencies]
 anyhow = "1.0"
